--- conflicted
+++ resolved
@@ -7,12 +7,8 @@
 """
 
 import re
-<<<<<<< HEAD
+from pathlib import Path
 from typing import Callable, Literal, Optional
-=======
-from pathlib import Path
-from typing import Callable, Literal
->>>>>>> cb6e10f4
 
 import pandas as pd
 
@@ -39,12 +35,12 @@
         return au_field.str.split(pat=";", n=1, expand=True)[0].str.replace(",", "")
 
     @staticmethod
-    def _extract_corresponding_authors(rp_value: Optional[str]) -> Optional[str]:
+    def extract_corresponding_authors(entry: Optional[str]) -> Optional[str]:
         """Extract corresponding authors from RP value."""
         pattern = r"(?:^|\.; )(.+?)\s*\(corresponding author\)"
-        if rp_value is not None:
+        if entry is not None:
             cau_list = []
-            for cau in re.findall(pattern, rp_value):
+            for cau in re.findall(pattern, entry):
                 if "; " in cau:
                     cau_list.extend(cau.split("; "))
                 else:
@@ -52,7 +48,7 @@
         return "; ".join(set(cau_list))
 
     @staticmethod
-    def _extract_i2_co(entry: Optional[str]) -> Optional[tuple[str, str]]:
+    def extract_i2_co(entry: Optional[str]) -> Optional[tuple[str, str]]:
         """Extract institution with subdivision and country from C1 and RP value"""
         if entry is not None:
             pattern = r"\(corresponding author\), (.*?)\.(?:;|$)" if "corresponding author" in entry else r"\] (.*?)\."
@@ -96,14 +92,10 @@
             "RP",
         ]
         df = read_csv_file(file_path, use_cols, "\t")
-<<<<<<< HEAD
-        df.insert(1, "FAU", ReadWosFile._extract_first_author(df["AU"]))
-        df.insert(2, "CAU", df["RP"].apply(ReadWosFile._extract_corresponding_authors))
-        df[["I2 (RP)", "CO (RP)"]] = df["RP"].apply(ReadWosFile._extract_i2_co).apply(pd.Series)
-        df[["I2 (C1)", "CO (C1)"]] = df["C1"].apply(ReadWosFile._extract_i2_co).apply(pd.Series)
-=======
         df.insert(1, "FAU", ReadWosFile.extract_first_author(df["AU"]))
->>>>>>> cb6e10f4
+        df.insert(2, "CAU", df["RP"].apply(ReadWosFile.extract_corresponding_authors))
+        df[["I2 (RP)", "CO (RP)"]] = df["RP"].apply(ReadWosFile.extract_i2_co).apply(pd.Series)
+        df[["I2 (C1)", "CO (C1)"]] = df["C1"].apply(ReadWosFile.extract_i2_co).apply(pd.Series)
         df["source file"] = file_path.name
         return df
 
