# HistCite工具的Python实现

[![PyPI](https://img.shields.io/pypi/v/histcite-python)](https://pypi.org/project/histcite-python)
[![Supported Versions](https://img.shields.io/pypi/pyversions/histcite-python.svg)](https://pypi.org/project/histcite-python)
[![Codecov](https://codecov.io/gh/doublessay/histcite-python/graph/badge.svg?token=99V9E2CI1H)](https://codecov.io/gh/doublessay/histcite-python)
[![License](https://img.shields.io/pypi/l/histcite-python.svg)](https://github.com/doublessay/histcite-python/blob/main/LICENSE)

由于原引文分析工具 [HistCite](https://support.clarivate.com/ScientificandAcademicResearch/s/article/HistCite-No-longer-in-active-development-or-officially-supported) 已停止维护，目前国内使用较多的为中科大某同学 (知乎昵称[Tsing](https://www.zhihu.com/people/wq123)) 在源程序基础上修复的版本 [HistCite Pro](https://zhuanlan.zhihu.com/p/20902898)，仅适用于 `Windows` 平台，存在较大限制。借助 [pandas 2.0](https://pandas.pydata.org/docs/dev/index.html) 和可视化工具 [Graphviz](https://graphviz.org)，本工具实现了 `HistCite` 的核心功能，可以跨平台使用，同时拓展了对 [其他数据源](#数据准备) 的支持。

核心功能：
- 生成引文网络图；
- 生成统计数据，包括文献、作者、机构、文献来源、作者关键词等分析对象；
- 发现不在本地文献集中、但被本地文献集引用较多的文献，即本次文献获取过程忽略的重要文献；

工具对比：
|对比项|histcite-python|histcite pro|
|:----|:----|:----|
|是否开源|是|否|
|是否跨平台|是|否，仅限 Windows|
|是否支持其他数据源|是|否，仅限 Web of Science|
|是否提供前端界面|否|是|
|引文网络图|矢量图，比较清晰|位图，比较模糊|

## 快速开始
```console
pip install histcite-python
```

## 数据准备
|数据来源|下载说明|默认文件名|
|:----|:----|:----|
|Web of Science|`核心合集`，格式选择 `Tab delimited file/制表符分隔文件`，导出内容选择 `Full Record and Cited References/全记录与引用的参考文献` 或者是 `Custom selection/自定义选择项`，全选字段。|`savedrecs*.txt`|
|CSSCI|从 `CSSCI数据库` 正常导出即可。|`LY_*.txt`|
|Scopus|格式选择 `CSV` 文件，导出字段需要额外勾选 `Author keywords` 和 `Include references`，或者直接全选字段。|`scopus*.csv`|

<<<<<<< HEAD
> [!WARNING]  
=======
> [!WARNING]
>>>>>>> cb6e10f4
> 文件下载后不要重命名(会根据文件名识别有效的题录数据文件)，把下载的所有文件放在一个单独的文件夹内。

## 使用方法
1. 使用命令行工具
```console
$ histcite -h
usage: histcite [-h] (--top TOP | --threshold THRESHOLD | --node NODE) [--disable_timeline] folder_path {wos,cssci,scopus}

A Python interface for histcite.

positional arguments:
  folder_path           Folder path of downloaded data.
  {wos,cssci,scopus}    Data source.

options:
  -h, --help            show this help message and exit
  --top                 Top N nodes with the highest LCS.
  --threshold           Nodes with LCS greater than threshold.
  --disable_timeline    Whether to disable timeline.
```

```console
$ histcite /Users/.../Downloads/dataset wos --top 100 --disable_timeline
```

> [!NOTE]
> 生成的结果保存在 `folder_path` 下的 `result` 文件夹内，包含
> - 描述统计表 descriptive_statistics.xlsx
> - 引文网络图节点信息表 graph_node_info.xlsx
> - 引文网络图的数据文件 graph.dot
>     - 借助 [Graphviz在线编辑器](http://magjac.com/graphviz-visual-editor/) 或下载到本地的 [Graphviz工具](https://graphviz.org/) 生成引文网络图。

引文网络图示例：

![](https://raw.githubusercontent.com/doublessay/histcite-python/main/examples/graph.svg)

对应的节点信息如下(以CSSCI数据源为例，不同文献数据库的节点信息字段存在差异)：
| |AU|TI|PY|SO|LCS|
|:----|:----|:----|:----|:----|:----|
|55|张坤; 查先进|我国智慧图书馆的发展沿革及构建策略研究|2021|国家图书馆学刊|6|
|60|石婷婷; 徐建华; 张雨浓|数字孪生技术驱动下的智慧图书馆应用场景与体系架构设计|2021|情报理论与实践|7|
|63|卢小宾; 宋姬芳; 蒋玲; 洪先锋; 刘静; 张薷|智慧图书馆建设标准探析|2021|中国图书馆学报|9|
|81|程焕文; 钟远薪|智慧图书馆的三维解析|2021|图书馆论坛|10|
|86|段美珍; 初景利; 张冬荣; 解贺嘉|智慧图书馆的内涵特点及其认知模型研究|2021|图书情报工作|7|
|...| | | | | |

2. 使用 Jupyter，比命令行更加灵活，可以自定义更多参数，查看 [demo.ipynb](demo.ipynb)

## 字段说明
|Field Name|Description|
|:----|:----|
|`GCS`|Global Citation Score, 表示一篇文献在文献数据库中的总被引次数|
|`LCS`|Local Citation Score, 表示一篇文献在本地文献集中的被引次数|
|`GCR`|Global Cited References, 表示一篇文献的参考文献数量|
|`LCR`|Local Cited References, 表示一篇文献的参考文献在本地文献集中的数量|
|`T*` |Total score, e.g. TLCS = Total Local Citation Scores.|
|`Recs`|Count of Records|
|`FAU`|First Author|
|`CAU`|Corresponding Authors|
|`AU`|Authors or Inventors|
|`EM`|E-mail Address|
|`CO`|Country of Authors|
|`C3`|Author Affiliations|
|`I2`|Institutions with Subdivision|
|`TI`|Article Title|
|`SO`|Source Title|
|`DT`|Document Type|
|`FU`|Funding Orgs|
|`CR`|Cited References|
|`DE`|Author Keywords|
|`NR`|Cited Reference Count|
|`TC`|Times Cited Count|
|`J9`|Journal Abbreviation|
|`PY`|Publication Year|
|`VL`|Volume|
|`IS`|Issue|
|`BP`|Start Page|
|`EP`|End Page|
|`DI`|DOI|
|...|[Please refer to Web of Science fields.](https://webofscience.help.clarivate.com/en-us/Content/export-records.htm)|

## FAQ
1. 为什么生成的引文网络图时间线会错乱？
- Graphviz 会自动调整节点位置，节点数量过少时容易出现这一问题。可以通过设置参数来关闭时间线。

2. 为什么有些学科领域的参考文献解析的错误率较高？
- 不同学科领域的主要引用来源不同，期刊引用格式要求不同，导致不同数据库、不同学科领域的引文格式与解析方式差异较大。您可以查看解析后的参考文献表 (refs_df)，如果错误率较高，或者发现具有某种特征的参考文献均出现了解析错误，欢迎提交 [Feature Request](https://github.com/doublessay/histcite-python/issues)，我们会尽快修复。

3. 想要分析其他数据源的文献元数据？
- 该数据源能够导出文献的参考文献或引文数据。如果满足这一条件的话，欢迎提交 [Feature Request](https://github.com/doublessay/histcite-python/issues)，我们会尽快支持。

4. 是否存在其他类似的工具？
- [CiteSpace](https://citespace.podia.com/)
- [CitNetExplorer](https://www.citnetexplorer.nl/)
- [Connected Papers](https://www.connectedpapers.com/)
- [Litmaps](https://app.litmaps.com/)<|MERGE_RESOLUTION|>--- conflicted
+++ resolved
@@ -33,11 +33,7 @@
 |CSSCI|从 `CSSCI数据库` 正常导出即可。|`LY_*.txt`|
 |Scopus|格式选择 `CSV` 文件，导出字段需要额外勾选 `Author keywords` 和 `Include references`，或者直接全选字段。|`scopus*.csv`|
 
-<<<<<<< HEAD
-> [!WARNING]  
-=======
 > [!WARNING]
->>>>>>> cb6e10f4
 > 文件下载后不要重命名(会根据文件名识别有效的题录数据文件)，把下载的所有文件放在一个单独的文件夹内。
 
 ## 使用方法
